package org.broadinstitute.hellbender.engine;

import com.intel.genomicsdb.GenomicsDBUtils;
import com.intel.genomicsdb.model.GenomicsDBExportConfiguration;
import com.intel.genomicsdb.reader.GenomicsDBFeatureReader;
import htsjdk.samtools.SAMSequenceDictionary;
import htsjdk.samtools.util.IOUtil;
import htsjdk.tribble.*;
import htsjdk.variant.bcf2.BCF2Codec;
import htsjdk.variant.variantcontext.VariantContext;
import htsjdk.variant.vcf.VCFHeader;
import org.apache.logging.log4j.LogManager;
import org.apache.logging.log4j.Logger;
import org.broadinstitute.hellbender.exceptions.GATKException;
import org.broadinstitute.hellbender.exceptions.UserException;
import org.broadinstitute.hellbender.tools.IndexFeatureFile;
import org.broadinstitute.hellbender.tools.genomicsdb.GenomicsDBConstants;
import org.broadinstitute.hellbender.utils.IndexUtils;
import org.broadinstitute.hellbender.utils.SimpleInterval;
import org.broadinstitute.hellbender.utils.Utils;
import org.broadinstitute.hellbender.utils.gcs.BucketUtils;
import org.broadinstitute.hellbender.utils.io.IOUtils;
import org.broadinstitute.hellbender.utils.nio.SeekableByteChannelPrefetcher;
import static org.broadinstitute.hellbender.tools.genomicsdb.GenomicsDBUtils.*;

import java.io.File;
import java.io.IOException;
import java.nio.channels.SeekableByteChannel;
import java.nio.file.Path;
import java.util.Iterator;
import java.util.List;
import java.util.Optional;
import java.util.function.Function;



/**
 * Enables traversals and queries over sources of Features, which are metadata associated with a location
 * on the genome in a format supported by our file parsing framework, Tribble. Examples of Features are
 * VCF records and hapmap records.
 * <p>
 * Two basic operations are available on this data source:
 * <p>
 * -Iteration over all Features in this data source, optionally restricted to Features overlapping
 * a set of intervals if intervals are provided via {@link #setIntervalsForTraversal(List)}. Traversal
 * by a set of intervals requires the file to have been indexed using the bundled tool IndexFeatureFile.
 * The set of intervals provided MUST be non-overlapping and sorted in increasing order of start position.
 * <p>
 * -Targeted queries by one interval at a time. This also requires the file to have been indexed using
 * the bundled tool IndexFeatureFile. Targeted queries by one interval at a time are unaffected by
 * any intervals for full traversal set via {@link #setIntervalsForTraversal(List)}.
 * <p>
 * To improve performance in the case of targeted queries by one interval at a time, this class uses a caching
 * scheme that is optimized for the common access pattern of multiple separate queries over intervals with
 * gradually increasing start positions. It optimizes for this use case by pre-fetching records immediately
 * following each interval during a query and caching them. Performance will suffer if the access pattern is
 * random, involves queries over intervals with DECREASING start positions instead of INCREASING start positions,
 * or involves lots of very large jumps forward on the genome or lots of contig switches. Query caching
 * can be disabled, if desired.
 *
 * @param <T> The type of Feature returned by this data source
 */
public final class FeatureDataSource<T extends Feature> implements GATKDataSource<T>, AutoCloseable {
    private static final Logger logger = LogManager.getLogger(FeatureDataSource.class);

    /**
     * Feature reader used to retrieve records from our file
     */
    private final FeatureReader<T> featureReader;

    /**
     * Iterator representing an open traversal over this data source initiated via a call to {@link #iterator}
     * (null if there is no open traversal). We need this to ensure that each iterator is properly closed,
     * and to enforce the constraint (required by Tribble) that we never have more than one iterator open
     * over our feature reader.
     */
    private CloseableTribbleIterator<T> currentIterator;

    /**
     * Our intervals for traversal. If set, restricts full traversals initiated via {@link #iterator} to
     * return only Features overlapping this set of intervals. Does not affect individual queries
     * initiated via {@link #query(SimpleInterval)} and/or {@link #queryAndPrefetch(SimpleInterval)}.
     */
    private List<SimpleInterval> intervalsForTraversal;

    /**
     * Cache containing Features from recent queries initiated via {@link #query(SimpleInterval)} and/or
     * {@link #queryAndPrefetch(SimpleInterval)}. This is guaranteed to start at the start position of the
     * most recent query, but will typically end well after the end of the most recent query. Designed to
     * improve performance of the common access pattern involving multiple queries across nearby intervals
     * with gradually increasing start positions.
     */
    private final FeatureCache<T> queryCache;

    /**
     * When we experience a cache miss (ie., a query interval not fully contained within our cache) and need
     * to re-populate the Feature cache from disk to satisfy a query, this controls the number of extra bases
     * AFTER the end of our interval to fetch. Should be sufficiently large so that typically a significant number
     * of subsequent queries will be cache hits (ie., query intervals fully contained within our cache) before
     * we have another cache miss and need to go to disk again.
     */
    private final int queryLookaheadBases;

    /**
     * Holds information about the path this datasource reads from.
     */
    private final FeatureInput<T> featureInput;

    /**
     * True if this datasource is backed by a file that has an associated index file, false if it doesn't
     */
    private final boolean hasIndex;

    /**
     * True if this datasource supports efficient random access queries.
     * <p>
     * For a file, this is the same as {@link #hasIndex}, but there are non-file data sources (eg., GenomicsDB)
     * that don't have a separate index file but do support random access.
     */
    private final boolean supportsRandomAccess;

    /**
     * Default value for queryLookaheadBases, if none is specified. This is designed to be large enough
     * so that in typical usage (ie., query intervals with gradually increasing start locations) there will
     * be a substantial number of cache hits between cache misses, reducing the number of times we need to
     * repopulate the cache from disk.
     */
    public static final int DEFAULT_QUERY_LOOKAHEAD_BASES = 1000;

    /**
     * Creates a FeatureDataSource backed by the provided File. The data source will have an automatically
     * generated name, and will look ahead the default number of bases ({@link #DEFAULT_QUERY_LOOKAHEAD_BASES})
     * during queries that produce cache misses.
     *
     * @param featureFile file containing Features
     */
    public FeatureDataSource(final File featureFile) {
        this(featureFile, null);
    }

    /**
     * Creates a FeatureDataSource backed by the provided path. The data source will have an automatically
     * generated name, and will look ahead the default number of bases ({@link #DEFAULT_QUERY_LOOKAHEAD_BASES})
     * during queries that produce cache misses.
     *
     * @param featurePath path or URI to source of Features
     */
    public FeatureDataSource(final String featurePath) {
        this(featurePath, null, DEFAULT_QUERY_LOOKAHEAD_BASES, null);
    }

    /**
     * Creates a FeatureDataSource backed by the provided File and assigns this data source the specified logical
     * name. We will look ahead the default number of bases ({@link #DEFAULT_QUERY_LOOKAHEAD_BASES}) during queries
     * that produce cache misses.
     *
     * @param featureFile file containing Features
     * @param name        logical name for this data source (may be null)
     */
    public FeatureDataSource(final File featureFile, final String name) {
        this(featureFile, name, DEFAULT_QUERY_LOOKAHEAD_BASES);
    }

    /**
     * Creates a FeatureDataSource backed by the provided File and assigns this data source the specified logical
     * name. We will look ahead the specified number of bases during queries that produce cache misses.
     *
     * @param featureFile         file containing Features
     * @param name                logical name for this data source (may be null)
     * @param queryLookaheadBases look ahead this many bases during queries that produce cache misses
     */
    public FeatureDataSource(final File featureFile, final String name, final int queryLookaheadBases) {
        this(Utils.nonNull(featureFile).getAbsolutePath(), name, queryLookaheadBases, null);
    }

    /**
     * Creates a FeatureDataSource backed by the resource at the provided path.
     *
     * @param featurePath         path to file or GenomicsDB url containing features
     * @param name                logical name for this data source (may be null)
     * @param queryLookaheadBases look ahead this many bases during queries that produce cache misses
     * @param targetFeatureType   When searching for a {@link FeatureCodec} for this data source, restrict the search to codecs
     *                            that produce this type of Feature. May be null, which results in an unrestricted search.
     */
    public FeatureDataSource(final String featurePath, final String name, final int queryLookaheadBases, final Class<? extends Feature> targetFeatureType) {
        this(new FeatureInput<>(featurePath, name != null ? name : featurePath), queryLookaheadBases, targetFeatureType);
    }

    /**
     * Creates a FeatureDataSource backed by the provided FeatureInput. We will look ahead the specified number of bases
     * during queries that produce cache misses.
     *
     * @param featureInput        a FeatureInput specifying a source of Features
     * @param queryLookaheadBases look ahead this many bases during queries that produce cache misses
     * @param targetFeatureType   When searching for a {@link FeatureCodec} for this data source, restrict the search to codecs
     *                            that produce this type of Feature. May be null, which results in an unrestricted search.
     */
    public FeatureDataSource(final FeatureInput<T> featureInput, final int queryLookaheadBases, final Class<? extends Feature> targetFeatureType) {
        this(featureInput, queryLookaheadBases, targetFeatureType, 0, 0);
    }

    /**
     * Creates a FeatureDataSource backed by the resource at the provided path.
     *
     * @param featurePath              path to file or GenomicsDB url containing features
     * @param name                     logical name for this data source (may be null)
     * @param queryLookaheadBases      look ahead this many bases during queries that produce cache misses
     * @param targetFeatureType        When searching for a {@link FeatureCodec} for this data source, restrict the search to codecs
     *                                 that produce this type of Feature. May be null, which results in an unrestricted search.
     * @param cloudPrefetchBuffer      MB size of caching/prefetching wrapper for the data, if on Google Cloud (0 to disable).
     * @param cloudIndexPrefetchBuffer MB size of caching/prefetching wrapper for the index, if on Google Cloud (0 to disable).
     */
    public FeatureDataSource(final String featurePath, final String name, final int queryLookaheadBases, final Class<? extends Feature> targetFeatureType,
                             final int cloudPrefetchBuffer, final int cloudIndexPrefetchBuffer) {
        this(new FeatureInput<>(featurePath, name != null ? name : featurePath), queryLookaheadBases, targetFeatureType, cloudPrefetchBuffer, cloudIndexPrefetchBuffer);
    }

    /**
     * Creates a FeatureDataSource backed by the provided FeatureInput. We will look ahead the specified number of bases
     * during queries that produce cache misses.
     *
     * @param featureInput             a FeatureInput specifying a source of Features
     * @param queryLookaheadBases      look ahead this many bases during queries that produce cache misses
     * @param targetFeatureType        When searching for a {@link FeatureCodec} for this data source, restrict the search to codecs
     *                                 that produce this type of Feature. May be null, which results in an unrestricted search.
     * @param cloudPrefetchBuffer      MB size of caching/prefetching wrapper for the data, if on Google Cloud (0 to disable).
     * @param cloudIndexPrefetchBuffer MB size of caching/prefetching wrapper for the index, if on Google Cloud (0 to disable).
     */
    public FeatureDataSource(final FeatureInput<T> featureInput, final int queryLookaheadBases, final Class<? extends Feature> targetFeatureType,
                             final int cloudPrefetchBuffer, final int cloudIndexPrefetchBuffer) {
        this(featureInput, queryLookaheadBases, targetFeatureType, cloudPrefetchBuffer, cloudIndexPrefetchBuffer,
                null);
    }

    /**
     * Creates a FeatureDataSource backed by the provided FeatureInput. We will look ahead the specified number of bases
     * during queries that produce cache misses.
     *
     * @param featureInput             a FeatureInput specifying a source of Features
     * @param queryLookaheadBases      look ahead this many bases during queries that produce cache misses
     * @param targetFeatureType        When searching for a {@link FeatureCodec} for this data source, restrict the search to codecs
     *                                 that produce this type of Feature. May be null, which results in an unrestricted search.
     * @param cloudPrefetchBuffer      MB size of caching/prefetching wrapper for the data, if on Google Cloud (0 to disable).
     * @param cloudIndexPrefetchBuffer MB size of caching/prefetching wrapper for the index, if on Google Cloud (0 to disable).
     * @param reference                Path to a reference. May be null. Needed only for reading from GenomicsDB.
     */
    public FeatureDataSource(final FeatureInput<T> featureInput, final int queryLookaheadBases, final Class<? extends Feature> targetFeatureType,
                             final int cloudPrefetchBuffer, final int cloudIndexPrefetchBuffer, final Path reference) {
        Utils.validateArg(queryLookaheadBases >= 0, "Query lookahead bases must be >= 0");
        this.featureInput = Utils.nonNull(featureInput, "featureInput must not be null");

        final Function<SeekableByteChannel, SeekableByteChannel> cloudWrapper = (cloudPrefetchBuffer > 0 ? is -> SeekableByteChannelPrefetcher.addPrefetcher(cloudPrefetchBuffer, is) : Function.identity());
        final Function<SeekableByteChannel, SeekableByteChannel> cloudIndexWrapper = (cloudIndexPrefetchBuffer > 0 ? is -> SeekableByteChannelPrefetcher.addPrefetcher(cloudIndexPrefetchBuffer, is) : Function.identity());

        // Create a feature reader without requiring an index.  We will require one ourselves as soon as
        // a query by interval is attempted.
        this.featureReader = getFeatureReader(featureInput, targetFeatureType, cloudWrapper, cloudIndexWrapper, reference);

        if (IOUtils.isGenomicsDBPath(featureInput.getFeaturePath())) {
            //genomics db uri's have no associated index file to read from, but they do support random access
            this.hasIndex = false;
            this.supportsRandomAccess = true;
        } else if (featureReader instanceof AbstractFeatureReader) {
            this.hasIndex = ((AbstractFeatureReader<T, ?>) featureReader).hasIndex();
            this.supportsRandomAccess = hasIndex;
        } else {
            throw new GATKException("Found a feature input that was neither GenomicsDB or a Tribble AbstractFeatureReader.  Input was " + featureInput.toString() + ".");
        }
        // Due to a bug in HTSJDK, unindexed block compressed input files may fail to parse completely. For safety,
        // these files have been disabled. See https://github.com/broadinstitute/gatk/issues/4224 for discussion
        if (!hasIndex && IOUtil.hasBlockCompressedExtension(featureInput.getFeaturePath())) {
            throw new UserException.MissingIndex(featureInput.toString(), "Support for unindexed block-compressed files has been temporarily disabled. Try running IndexFeatureFile on the input.");
        }

        this.currentIterator = null;
        this.intervalsForTraversal = null;
        this.queryCache = new FeatureCache<>();
        this.queryLookaheadBases = queryLookaheadBases;
    }

<<<<<<< HEAD

=======
>>>>>>> 4393c86b
    @SuppressWarnings("unchecked")
    private static <T extends Feature> FeatureReader<T> getFeatureReader(final FeatureInput<T> featureInput, final Class<? extends Feature> targetFeatureType,
                                                                         final Function<SeekableByteChannel, SeekableByteChannel> cloudWrapper,
                                                                         final Function<SeekableByteChannel, SeekableByteChannel> cloudIndexWrapper,
                                                                         final Path reference) {
        if (IOUtils.isGenomicsDBPath(featureInput.getFeaturePath())) {
            try {
                if (reference == null) {
                    throw new UserException.MissingReference("You must provide a reference if you want to load from GenomicsDB");
                }
                try {
                    final File referenceAsFile = reference.toFile();
                    return (FeatureReader<T>) getGenomicsDBFeatureReader(featureInput.getFeaturePath(), referenceAsFile);
                } catch (final UnsupportedOperationException e) {
                    throw new UserException.BadInput("GenomicsDB requires that the reference be a local file.", e);
                }
            } catch (final ClassCastException e) {
                throw new UserException("GenomicsDB inputs can only be used to provide VariantContexts.", e);
            }
        } else {
            final FeatureCodec<T, ?> codec = getCodecForFeatureInput(featureInput, targetFeatureType);
            return getTribbleFeatureReader(featureInput, codec, cloudWrapper, cloudIndexWrapper);
        }
    }

    /**
     * Get a new FeatureCodec instance to use for a FeatureInput. Avoid re-discovering which codec class to
     * use by checking to see if the FeatureInput already has a cached codec class. It not, discover the codec class
     * and cache it for next time.
     *
     * @return A new FeatureCodec instance to use for the FeatureInput.
     */
    @SuppressWarnings("unchecked")
    private static <T extends Feature> FeatureCodec<T, ?> getCodecForFeatureInput(final FeatureInput<T> featureInput,
                                                                                  final Class<? extends Feature> targetFeatureType) {
        final FeatureCodec<T, ?> codec;
        final Class<FeatureCodec<T, ?>> codecClass = featureInput.getFeatureCodecClass();
        if (codecClass == null) {
            final Path featurePath = IOUtils.getPath(featureInput.getFeaturePath());
            IOUtils.assertFileIsReadable(featurePath);
            codec = (FeatureCodec<T, ?>) FeatureManager.getCodecForFile(featurePath, targetFeatureType);
            featureInput.setFeatureCodecClass((Class<FeatureCodec<T, ?>>) codec.getClass());
        } else {
            try {
                codec = codecClass.newInstance();
            } catch (final InstantiationException | IllegalAccessException e) {
                throw new GATKException("Unable to automatically instantiate codec " + codecClass.getName());
            }
        }
        return codec;
    }

    private static <T extends Feature> AbstractFeatureReader<T, ?> getTribbleFeatureReader(final FeatureInput<T> featureInput, final FeatureCodec<T, ?> codec, final Function<SeekableByteChannel, SeekableByteChannel> cloudWrapper, final Function<SeekableByteChannel, SeekableByteChannel> cloudIndexWrapper) {
        Utils.nonNull(codec);
        try {
            final String absolutePath = IOUtils.getPath(featureInput.getFeaturePath()).toAbsolutePath().toUri().toString();

            // Instruct the reader factory to not require an index. We will require one ourselves as soon as
            // a query by interval is attempted.
            final boolean requireIndex = false;

            // Only apply the wrappers if the feature input is on Google Cloud Storage
            if (BucketUtils.isCloudStorageUrl(absolutePath)) {
                return AbstractFeatureReader.getFeatureReader(absolutePath, null, codec, requireIndex, cloudWrapper, cloudIndexWrapper);
            } else {
                return AbstractFeatureReader.getFeatureReader(absolutePath, null, codec, requireIndex, Function.identity(), Function.identity());
            }
        } catch (final TribbleException e) {
            throw new GATKException("Error initializing feature reader for path " + featureInput.getFeaturePath(), e);
        }
    }

<<<<<<< HEAD
    private static FeatureReader<VariantContext> getGenomicsDBFeatureReader(final String path, final File reference) {
        final String workspace = IOUtils.getGenomicsDBAbsolutePath(path);
        if (workspace == null) {
            throw new IllegalArgumentException("Trying to create a GenomicsDBReader from non-GenomicsDB input path " + path);
        } else if (Files.notExists(IOUtils.getPath(workspace))) {
            throw new UserException("GenomicsDB workspace " + path + " does not exist");
        }

        final String callsetJson = IOUtils.appendPathToDir(workspace, GenomicsDBConstants.DEFAULT_CALLSETMAP_FILE_NAME);
        final String vidmapJson = IOUtils.appendPathToDir(workspace, GenomicsDBConstants.DEFAULT_VIDMAP_FILE_NAME);
        final String vcfHeader = IOUtils.appendPathToDir(workspace, GenomicsDBConstants.DEFAULT_VCFHEADER_FILE_NAME);

        IOUtils.assertPathsAreReadable(callsetJson, vidmapJson, vcfHeader);

        try {
            final GenomicsDBExportConfiguration.ExportConfiguration exportConfigurationBuilder =
                    createExportConfiguration(reference, workspace, callsetJson, vidmapJson, vcfHeader);
            return new GenomicsDBFeatureReader<>(exportConfigurationBuilder, new BCF2Codec(), Optional.empty());
=======
    protected static FeatureReader<VariantContext> getGenomicsDBFeatureReader(final String path, final File reference) {
        if (!isGenomicsDBPath(path)) {
            throw new IllegalArgumentException("Trying to create a GenomicsDBReader from a non-GenomicsDB input");
        }

        final String noheader = path.replace(GENOMIC_DB_URI_SCHEME, "");
        final File workspace = new File(noheader);
        final File callsetJson = new File(noheader, GenomicsDBConstants.DEFAULT_CALLSETMAP_FILE_NAME);
        final File vidmapJson = new File(noheader, GenomicsDBConstants.DEFAULT_VIDMAP_FILE_NAME);
        final File vcfHeader = new File(noheader, GenomicsDBConstants.DEFAULT_VCFHEADER_FILE_NAME);

        if (!workspace.exists() || !workspace.canRead() || !workspace.isDirectory()) {
            throw new UserException("GenomicsDB workspace " + workspace.getAbsolutePath() + " does not exist, " +
                    " is not readable, or is not a directory");
        }

        try {
            IOUtils.canReadFile(callsetJson);
            IOUtils.canReadFile(vidmapJson);
            IOUtils.canReadFile(vcfHeader);
        } catch (final UserException.CouldNotReadInputFile e) {
            throw new UserException("Couldn't connect to GenomicsDB because the vidmap, callset JSON files, or gVCF Header (" +
                    GenomicsDBConstants.DEFAULT_VIDMAP_FILE_NAME + "," + GenomicsDBConstants.DEFAULT_CALLSETMAP_FILE_NAME + "," +
                    GenomicsDBConstants.DEFAULT_VCFHEADER_FILE_NAME + ") could not be read from GenomicsDB workspace " + workspace.getAbsolutePath(), e);
        }

        final GenomicsDBExportConfiguration.ExportConfiguration exportConfiguration =
                createExportConfiguration(reference, workspace, callsetJson, vidmapJson, vcfHeader);

        try {
            return new GenomicsDBFeatureReader<>(exportConfiguration, new BCF2Codec(), Optional.empty());
>>>>>>> 4393c86b
        } catch (final IOException e) {
            throw new UserException("Couldn't create GenomicsDBFeatureReader", e);
        }
    }

<<<<<<< HEAD
    private static GenomicsDBExportConfiguration.ExportConfiguration createExportConfiguration(final File reference, final String workspace,
                                                                                               final String callsetJson, final String vidmapJson,
                                                                                               final String vcfHeader) {
        GenomicsDBExportConfiguration.ExportConfiguration.Builder exportConfigurationBuilder =
                GenomicsDBExportConfiguration.ExportConfiguration.newBuilder()
                        .setWorkspace(workspace)
                        .setReferenceGenome(reference.getAbsolutePath())
                        .setVidMappingFile(vidmapJson)
                        .setCallsetMappingFile(callsetJson)
                        .setVcfHeaderFilename(vcfHeader)
                        .setProduceGTField(false)
                        .setProduceGTWithMinPLValueForSpanningDeletions(false)
                        .setSitesOnlyQuery(false)
                        .setMaxDiploidAltAllelesThatCanBeGenotyped(GenotypeLikelihoods.MAX_DIPLOID_ALT_ALLELES_THAT_CAN_BE_GENOTYPED);

        // For the multi-interval support, we create multiple arrays (directories) in a single workspace -
        // one per interval. So, if you wish to import intervals ("chr1", [ 1, 100M ]) and ("chr2", [ 1, 100M ]),
        // you end up with 2 directories named chr1$1$100M and chr2$1$100M. So, the array names depend on the
        // partition bounds.

        // During the read phase, the user only supplies the workspace. The array names are obtained by scanning
        // the entries in the workspace and reading the right arrays. For example, if you wish to read ("chr2",
        // 50, 50M), then only the second array is queried.

        // In the previous version of the tool, the array name was a constant - genomicsdb_array. The new version
        // will be backward compatible with respect to reads. Hence, if a directory named genomicsdb_array is found,
        // the array name is passed to the GenomicsDBFeatureReader otherwise the array names are generated from the
        // directory entries.
        if (GenomicsDBUtils.isGenomicsDBArray(workspace.toString(), GenomicsDBConstants.DEFAULT_ARRAY_NAME)) {
            exportConfigurationBuilder.setArrayName(GenomicsDBConstants.DEFAULT_ARRAY_NAME);
        } else {
            exportConfigurationBuilder.setGenerateArrayNameFromPartitionBounds(true);
        }

        return exportConfigurationBuilder.build();
    }

=======
>>>>>>> 4393c86b
    /**
     * Returns the sequence dictionary for this source of Features.
     * Uses the dictionary from the VCF header (if present) for variant inputs,
     * otherwise attempts to create a sequence dictionary from the index file (if present).
     * Returns null if no dictionary could be created from either the header or the index.
     */
    public SAMSequenceDictionary getSequenceDictionary() {
        SAMSequenceDictionary dict = null;
        final Object header = getHeader();
        if (header instanceof VCFHeader) {
            dict = ((VCFHeader) header).getSequenceDictionary();
        }
        if (dict != null && !dict.isEmpty()) {
            return dict;
        }
        if (hasIndex) {
            return IndexUtils.createSequenceDictionaryFromFeatureIndex(new File(featureInput.getFeaturePath()));
        }
        return null;
    }

    /**
     * Restricts traversals of this data source via {@link #iterator} to only return Features that overlap the provided
     * intervals. Calls to {@link #query(SimpleInterval)} and/or {@link #queryAndPrefetch(SimpleInterval)} are not
     * affected by these intervals.
     * <p>
     * Intervals MUST be non-overlapping and sorted in order of increasing start position, otherwise traversal
     * results will be incorrect.
     * <p>
     * Passing in a null or empty interval List clears the intervals for traversal, making future iterations
     * over this data source unrestricted by intervals.
     *
     * @param intervals Our next full traversal will return only Features overlapping these intervals
     */
    public void setIntervalsForTraversal(final List<SimpleInterval> intervals) {
        // Treat null and empty interval lists the same
        intervalsForTraversal = (intervals != null && !intervals.isEmpty()) ? intervals : null;

        if (intervalsForTraversal != null && !supportsRandomAccess) {
            throw new UserException("Input " + featureInput.getFeaturePath() + " must support random access to enable traversal by intervals. " +
                    "If it's a file, please index it using the bundled tool " + IndexFeatureFile.class.getSimpleName());
        }
    }


    /**
     * Gets an iterator over all Features in this data source, restricting traversal to Features
     * overlapping our intervals if intervals were provided via {@link #setIntervalsForTraversal(List)}
     * <p>
     * Calling this method invalidates (closes) any previous iterator obtained from this method.
     *
     * @return an iterator over all Features in this data source, limited to Features that overlap the intervals supplied via {@link #setIntervalsForTraversal(List)} (if intervals were provided)
     */
    @Override
    public Iterator<T> iterator() {
        // Tribble documentation states that having multiple iterators open simultaneously over the same FeatureReader
        // results in undefined behavior
        closeOpenIterationIfNecessary();

        try {
            // Save the iterator returned so that we can close it properly later
            currentIterator = intervalsForTraversal != null ? new FeatureIntervalIterator<>(intervalsForTraversal, featureReader, featureInput.getFeaturePath())
                    : featureReader.iterator();
            return currentIterator;
        } catch (final IOException e) {
            throw new GATKException("Error creating iterator over file " + featureInput.getFeaturePath(), e);
        }
    }

    /**
     * Gets an iterator over all Features in this data source that overlap the provided interval.
     * <p>
     * This operation is not affected by intervals provided via {@link #setIntervalsForTraversal(List)}.
     * <p>
     * Requires the backing file to have been indexed using the IndexFeatureFile tool, and to
     * be sorted in increasing order of start position for each contig.
     * <p>
     * Query results are cached to improve the performance of future queries during typical access
     * patterns. See notes to the class as a whole for a description of the caching strategy.
     * <p>
     * Calling this method potentially invalidates (closes) any other open iterator obtained
     * from this data source via a call to {@link #iterator}
     *
     * @param interval retrieve all Features overlapping this interval
     * @return an iterator over all Features in this data source that overlap the provided interval
     */
    @Override
    public Iterator<T> query(final SimpleInterval interval) {
        return queryAndPrefetch(interval).iterator();
    }

    /**
     * Returns a List of all Features in this data source that overlap the provided interval.
     * <p>
     * This operation is not affected by intervals provided via {@link #setIntervalsForTraversal(List)}.
     * <p>
     * Requires the backing file to have been indexed using the IndexFeatureFile tool, and to
     * be sorted in increasing order of start position for each contig.
     * <p>
     * Query results are cached to improve the performance of future queries during typical access
     * patterns. See notes to the class as a whole for a description of the caching strategy.
     * <p>
     * Calling this method potentially invalidates (closes) any other open iterator obtained
     * from this data source via a call to {@link #iterator}
     *
     * @param interval retrieve all Features overlapping this interval
     * @return a List of all Features in this data source that overlap the provided interval
     */
    public List<T> queryAndPrefetch(final SimpleInterval interval) {
        if (!supportsRandomAccess) {
            throw new UserException("Input " + featureInput.getFeaturePath() + " must support random access to enable queries by interval. " +
                    "If it's a file, please index it using the bundled tool " + IndexFeatureFile.class.getSimpleName());
        }

        // If the query can be satisfied using existing cache contents, prepare for retrieval
        // by discarding all Features at the beginning of the cache that end before the start
        // of our query interval.
        if (queryCache.cacheHit(interval)) {
            queryCache.trimToNewStartPosition(interval.getStart());
        }
        // Otherwise, we have a cache miss, so go to disk to refill our cache.
        else {
            refillQueryCache(interval);
        }

        // Return the subset of our cache that overlaps our query interval
        return queryCache.getCachedFeaturesUpToStopPosition(interval.getEnd());
    }

    /**
     * Refill our cache from disk after a cache miss. Will prefetch Features overlapping an additional
     * queryLookaheadBases bases after the end of the provided interval, in addition to those overlapping
     * the interval itself.
     * <p>
     * Calling this has the side effect of invalidating (closing) any currently-open iteration over
     * this data source.
     *
     * @param interval the query interval that produced a cache miss
     */
    private void refillQueryCache(final SimpleInterval interval) {
        // Tribble documentation states that having multiple iterators open simultaneously over the same FeatureReader
        // results in undefined behavior
        closeOpenIterationIfNecessary();

        // Expand the end of our query by the configured number of bases, in anticipation of probable future
        // queries with slightly larger start/stop positions.
        //
        // Note that it doesn't matter if we go off the end of the contig in the process, since
        // our reader's query operation is not aware of (and does not care about) contig boundaries.
        // Note: we use addExact to blow up on overflow rather than propagate negative results downstream
        final SimpleInterval queryInterval = new SimpleInterval(interval.getContig(), interval.getStart(), Math.addExact(interval.getEnd(), queryLookaheadBases));

        // Query iterator over our reader will be immediately closed after re-populating our cache
        try (final CloseableTribbleIterator<T> queryIter = featureReader.query(queryInterval.getContig(), queryInterval.getStart(), queryInterval.getEnd())) {
            queryCache.fill(queryIter, queryInterval);
        } catch (final IOException e) {
            throw new GATKException("Error querying file " + featureInput + " over interval " + interval, e);
        }
    }

    /**
     * Get the logical name of this data source.
     *
     * @return the logical name of this data source
     */
    public String getName() {
        return featureInput.getName();
    }

    /**
     * Gets the header associated with this data source
     *
     * @return header associated with this data source as an Object
     */
    public Object getHeader() {
        return featureReader.getHeader();
    }

    /**
     * Permanently close this data source, invalidating any open iteration over it, and making it invalid for future
     * iterations and queries.
     */
    @Override
    public void close() {
        closeOpenIterationIfNecessary();

        logger.debug(String.format("Cache statistics for FeatureInput %s:", featureInput));
        queryCache.printCacheStatistics();

        try {
            if (featureReader != null) {
                featureReader.close();
            }
        } catch (final IOException e) {
            throw new GATKException("Error closing Feature reader for input " + featureInput);
        }
    }

    /**
     * Close the iterator currently open over this data source, if there is one.
     */
    private void closeOpenIterationIfNecessary() {
        if (currentIterator != null) {
            currentIterator.close();
            currentIterator = null;
        }
    }
}<|MERGE_RESOLUTION|>--- conflicted
+++ resolved
@@ -26,13 +26,13 @@
 import java.io.File;
 import java.io.IOException;
 import java.nio.channels.SeekableByteChannel;
+import java.nio.file.Files;
 import java.nio.file.Path;
+import java.nio.file.Paths;
 import java.util.Iterator;
 import java.util.List;
 import java.util.Optional;
 import java.util.function.Function;
-
-
 
 /**
  * Enables traversals and queries over sources of Features, which are metadata associated with a location
@@ -278,10 +278,6 @@
         this.queryLookaheadBases = queryLookaheadBases;
     }
 
-<<<<<<< HEAD
-
-=======
->>>>>>> 4393c86b
     @SuppressWarnings("unchecked")
     private static <T extends Feature> FeatureReader<T> getFeatureReader(final FeatureInput<T> featureInput, final Class<? extends Feature> targetFeatureType,
                                                                          final Function<SeekableByteChannel, SeekableByteChannel> cloudWrapper,
@@ -354,11 +350,10 @@
         }
     }
 
-<<<<<<< HEAD
-    private static FeatureReader<VariantContext> getGenomicsDBFeatureReader(final String path, final File reference) {
-        final String workspace = IOUtils.getGenomicsDBAbsolutePath(path);
+    protected static FeatureReader<VariantContext> getGenomicsDBFeatureReader(final String path, final File reference) {
+        final String workspace = IOUtils.getGenomicsDBAbsolutePath(path) ;
         if (workspace == null) {
-            throw new IllegalArgumentException("Trying to create a GenomicsDBReader from non-GenomicsDB input path " + path);
+            throw new IllegalArgumentException("Trying to create a GenomicsDBReader from  non-GenomicsDB inputpath " + path);
         } else if (Files.notExists(IOUtils.getPath(workspace))) {
             throw new UserException("GenomicsDB workspace " + path + " does not exist");
         }
@@ -370,87 +365,14 @@
         IOUtils.assertPathsAreReadable(callsetJson, vidmapJson, vcfHeader);
 
         try {
-            final GenomicsDBExportConfiguration.ExportConfiguration exportConfigurationBuilder =
+            final GenomicsDBExportConfiguration.ExportConfiguration exportConfiguration =
                     createExportConfiguration(reference, workspace, callsetJson, vidmapJson, vcfHeader);
-            return new GenomicsDBFeatureReader<>(exportConfigurationBuilder, new BCF2Codec(), Optional.empty());
-=======
-    protected static FeatureReader<VariantContext> getGenomicsDBFeatureReader(final String path, final File reference) {
-        if (!isGenomicsDBPath(path)) {
-            throw new IllegalArgumentException("Trying to create a GenomicsDBReader from a non-GenomicsDB input");
-        }
-
-        final String noheader = path.replace(GENOMIC_DB_URI_SCHEME, "");
-        final File workspace = new File(noheader);
-        final File callsetJson = new File(noheader, GenomicsDBConstants.DEFAULT_CALLSETMAP_FILE_NAME);
-        final File vidmapJson = new File(noheader, GenomicsDBConstants.DEFAULT_VIDMAP_FILE_NAME);
-        final File vcfHeader = new File(noheader, GenomicsDBConstants.DEFAULT_VCFHEADER_FILE_NAME);
-
-        if (!workspace.exists() || !workspace.canRead() || !workspace.isDirectory()) {
-            throw new UserException("GenomicsDB workspace " + workspace.getAbsolutePath() + " does not exist, " +
-                    " is not readable, or is not a directory");
-        }
-
-        try {
-            IOUtils.canReadFile(callsetJson);
-            IOUtils.canReadFile(vidmapJson);
-            IOUtils.canReadFile(vcfHeader);
-        } catch (final UserException.CouldNotReadInputFile e) {
-            throw new UserException("Couldn't connect to GenomicsDB because the vidmap, callset JSON files, or gVCF Header (" +
-                    GenomicsDBConstants.DEFAULT_VIDMAP_FILE_NAME + "," + GenomicsDBConstants.DEFAULT_CALLSETMAP_FILE_NAME + "," +
-                    GenomicsDBConstants.DEFAULT_VCFHEADER_FILE_NAME + ") could not be read from GenomicsDB workspace " + workspace.getAbsolutePath(), e);
-        }
-
-        final GenomicsDBExportConfiguration.ExportConfiguration exportConfiguration =
-                createExportConfiguration(reference, workspace, callsetJson, vidmapJson, vcfHeader);
-
-        try {
             return new GenomicsDBFeatureReader<>(exportConfiguration, new BCF2Codec(), Optional.empty());
->>>>>>> 4393c86b
         } catch (final IOException e) {
             throw new UserException("Couldn't create GenomicsDBFeatureReader", e);
         }
     }
 
-<<<<<<< HEAD
-    private static GenomicsDBExportConfiguration.ExportConfiguration createExportConfiguration(final File reference, final String workspace,
-                                                                                               final String callsetJson, final String vidmapJson,
-                                                                                               final String vcfHeader) {
-        GenomicsDBExportConfiguration.ExportConfiguration.Builder exportConfigurationBuilder =
-                GenomicsDBExportConfiguration.ExportConfiguration.newBuilder()
-                        .setWorkspace(workspace)
-                        .setReferenceGenome(reference.getAbsolutePath())
-                        .setVidMappingFile(vidmapJson)
-                        .setCallsetMappingFile(callsetJson)
-                        .setVcfHeaderFilename(vcfHeader)
-                        .setProduceGTField(false)
-                        .setProduceGTWithMinPLValueForSpanningDeletions(false)
-                        .setSitesOnlyQuery(false)
-                        .setMaxDiploidAltAllelesThatCanBeGenotyped(GenotypeLikelihoods.MAX_DIPLOID_ALT_ALLELES_THAT_CAN_BE_GENOTYPED);
-
-        // For the multi-interval support, we create multiple arrays (directories) in a single workspace -
-        // one per interval. So, if you wish to import intervals ("chr1", [ 1, 100M ]) and ("chr2", [ 1, 100M ]),
-        // you end up with 2 directories named chr1$1$100M and chr2$1$100M. So, the array names depend on the
-        // partition bounds.
-
-        // During the read phase, the user only supplies the workspace. The array names are obtained by scanning
-        // the entries in the workspace and reading the right arrays. For example, if you wish to read ("chr2",
-        // 50, 50M), then only the second array is queried.
-
-        // In the previous version of the tool, the array name was a constant - genomicsdb_array. The new version
-        // will be backward compatible with respect to reads. Hence, if a directory named genomicsdb_array is found,
-        // the array name is passed to the GenomicsDBFeatureReader otherwise the array names are generated from the
-        // directory entries.
-        if (GenomicsDBUtils.isGenomicsDBArray(workspace.toString(), GenomicsDBConstants.DEFAULT_ARRAY_NAME)) {
-            exportConfigurationBuilder.setArrayName(GenomicsDBConstants.DEFAULT_ARRAY_NAME);
-        } else {
-            exportConfigurationBuilder.setGenerateArrayNameFromPartitionBounds(true);
-        }
-
-        return exportConfigurationBuilder.build();
-    }
-
-=======
->>>>>>> 4393c86b
     /**
      * Returns the sequence dictionary for this source of Features.
      * Uses the dictionary from the VCF header (if present) for variant inputs,
